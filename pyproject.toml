--- conflicted
+++ resolved
@@ -45,12 +45,7 @@
 nltk = "^3.8.1"
 rouge-score = "^0.1.2"
 pandas = "2.1.4"
-<<<<<<< HEAD
-colorama = "^0.4.6"
-openai = "^1.54.5"
-=======
 protobuf = "^4.25.4"
->>>>>>> 9e7fede6
 
 [build-system]
 requires = ["poetry-core"]
